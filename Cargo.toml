[workspace]
members = [
    "candle-core",
    "candle-datasets",
    "candle-examples",
    "candle-book",
    "candle-nn",
    "candle-pyo3",
    "candle-transformers",
    "candle-wasm-examples/*",
    "candle-wasm-tests",
    "tensor-tools",
]
exclude = [
   "candle-flash-attn",
   "candle-kernels",
   "candle-metal-kernels",
   "candle-onnx",
   "candle-flash-mla",
]
resolver = "2"

[workspace.package]
version = "0.8.4"
edition = "2021"
description = "Minimalist ML framework."
repository = "https://github.com/huggingface/candle"
keywords = ["blas", "tensor", "machine-learning"]
categories = ["science"]
license = "MIT OR Apache-2.0"

[workspace.dependencies]
ab_glyph = "0.2.23"
accelerate-src = { version = "0.3.2" }
anyhow = { version = "1", features = ["backtrace"] }
byteorder = "1.4.3"
<<<<<<< HEAD
candle = { path = "./candle-core", package = "candle-core", version = "0.8.3" }
candle-datasets = { path = "./candle-datasets", version = "0.8.3" }
candle-flash-attn = { path = "./candle-flash-attn", version = "0.8.3" }
candle-flash-mla = { path = "./candle-flash-mla", version = "0.8.0" }
candle-kernels = { path = "./candle-kernels", version = "0.8.3" }
candle-metal-kernels = { path = "./candle-metal-kernels", version = "0.8.3" }
candle-nn = { path = "./candle-nn", version = "0.8.3" }
candle-onnx = { path = "./candle-onnx", version = "0.8.3" }
candle-transformers = { path = "./candle-transformers", version = "0.8.3" }
=======
candle = { path = "./candle-core", package = "candle-core", version = "0.8.4" }
candle-datasets = { path = "./candle-datasets", version = "0.8.4" }
candle-flash-attn = { path = "./candle-flash-attn", version = "0.8.4" }
candle-kernels = { path = "./candle-kernels", version = "0.8.4" }
candle-metal-kernels = { path = "./candle-metal-kernels", version = "0.8.4" }
candle-nn = { path = "./candle-nn", version = "0.8.4" }
candle-onnx = { path = "./candle-onnx", version = "0.8.4" }
candle-transformers = { path = "./candle-transformers", version = "0.8.4" }
>>>>>>> 0b24f7f0
clap = { version = "4.2.4", features = ["derive"] }
criterion = { version = "0.5.1", default-features=false }
cudarc = { version = "0.13.5", features = ["std", "cublas", "cublaslt", "curand", "driver", "nvrtc", "f16", "cuda-version-from-build-system", "dynamic-linking"], default-features=false }
fancy-regex = "0.13.0"
gemm = { version = "0.17.0", features = ["wasm-simd128-enable"] }
hf-hub = "0.4.1"
half = { version = "2.5.0", features = ["num-traits", "use-intrinsics", "rand_distr"] }
hound = "3.5.1"
image = { version = "0.25.2", default-features = false, features = ["jpeg", "png"] }
imageproc = { version = "0.24.0", default-features = false }
intel-mkl-src = { version = "0.8.1", features = ["mkl-static-lp64-iomp"] }
libc = { version = "0.2.147" }
log = "0.4"
memmap2 = { version = "0.9.3", features = ["stable_deref_trait"] }
num_cpus = "1.15.0"
num-traits = "0.2.15"
parquet = { version = "51.0.0" }
rand = "0.9.0"
rand_distr = "0.5.1"
rayon = "1.7.0"
safetensors = "0.4.1"
serde = { version = "1.0.171", features = ["derive"] }
serde_plain = "1.0.2"
serde_json = "1.0.99"
thiserror = "1"
tokenizers = { version = "0.21.0", default-features = false }
tracing = "0.1.37"
tracing-chrome = "0.7.1"
tracing-subscriber = "0.3.7"
ug = "0.1.0"
ug-cuda = "0.1.0"
ug-metal = "0.1.0"
yoke = { version = "0.7.2", features = ["derive"] }
zip = { version = "1.1.1", default-features = false }
metal = { version = "0.27.0", features = ["mps"]}

[profile.release-with-debug]
inherits = "release"
debug = true<|MERGE_RESOLUTION|>--- conflicted
+++ resolved
@@ -34,26 +34,15 @@
 accelerate-src = { version = "0.3.2" }
 anyhow = { version = "1", features = ["backtrace"] }
 byteorder = "1.4.3"
-<<<<<<< HEAD
-candle = { path = "./candle-core", package = "candle-core", version = "0.8.3" }
-candle-datasets = { path = "./candle-datasets", version = "0.8.3" }
-candle-flash-attn = { path = "./candle-flash-attn", version = "0.8.3" }
-candle-flash-mla = { path = "./candle-flash-mla", version = "0.8.0" }
-candle-kernels = { path = "./candle-kernels", version = "0.8.3" }
-candle-metal-kernels = { path = "./candle-metal-kernels", version = "0.8.3" }
-candle-nn = { path = "./candle-nn", version = "0.8.3" }
-candle-onnx = { path = "./candle-onnx", version = "0.8.3" }
-candle-transformers = { path = "./candle-transformers", version = "0.8.3" }
-=======
 candle = { path = "./candle-core", package = "candle-core", version = "0.8.4" }
 candle-datasets = { path = "./candle-datasets", version = "0.8.4" }
 candle-flash-attn = { path = "./candle-flash-attn", version = "0.8.4" }
+candle-flash-mla = { path = "./candle-flash-mla", version = "0.8.0" }
 candle-kernels = { path = "./candle-kernels", version = "0.8.4" }
 candle-metal-kernels = { path = "./candle-metal-kernels", version = "0.8.4" }
 candle-nn = { path = "./candle-nn", version = "0.8.4" }
 candle-onnx = { path = "./candle-onnx", version = "0.8.4" }
 candle-transformers = { path = "./candle-transformers", version = "0.8.4" }
->>>>>>> 0b24f7f0
 clap = { version = "4.2.4", features = ["derive"] }
 criterion = { version = "0.5.1", default-features=false }
 cudarc = { version = "0.13.5", features = ["std", "cublas", "cublaslt", "curand", "driver", "nvrtc", "f16", "cuda-version-from-build-system", "dynamic-linking"], default-features=false }
