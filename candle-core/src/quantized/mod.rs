--- conflicted
+++ resolved
@@ -8,11 +8,8 @@
 mod dummy_metal;
 pub mod ggml_file;
 pub mod gguf_file;
-<<<<<<< HEAD
 pub mod iq_quants;
-=======
 pub mod imatrix_file;
->>>>>>> 96279d53
 pub mod k_quants;
 #[cfg(feature = "metal")]
 pub mod metal;
