//! Tensor ops.
//!

use candle::{CpuStorage, DType, Layout, Module, Result, Shape, Tensor, D};
use rayon::prelude::*;

/// Applies the softmax function to the input tensor, rescaling the element so that elements on
/// a slice of fixed index on dimension `dim` are between 0 and 1 and sum to 1.
///
/// ```rust
/// use candle::{Tensor, Device, test_utils::to_vec2_round};
/// let a = Tensor::new(&[[0f32, 1., 0., 1.], [-2., 2., 3., -3.]], &Device::Cpu)?;
/// let a = candle_nn::ops::softmax(&a, 1)?;
/// assert_eq!(
///     to_vec2_round(&a, 4)?,
///     &[
///         [0.1345, 0.3655, 0.1345, 0.3655],
///         [0.0049, 0.2671, 0.7262, 0.0018]
///     ]);
/// # Ok::<(), candle::Error>(())
/// ```
pub fn softmax<D: candle::shape::Dim>(xs: &Tensor, dim: D) -> Result<Tensor> {
    let dim = dim.to_index(xs.shape(), "softmax")?;
    let max = xs.max_keepdim(dim)?;
    let diff = xs.broadcast_sub(&max)?;
    let num = diff.exp()?;
    let den = num.sum_keepdim(dim)?;
    num.broadcast_div(&den)
}

pub fn log_softmax<D: candle::shape::Dim>(xs: &Tensor, d: D) -> Result<Tensor> {
    let d = d.to_index(xs.shape(), "log-softmax")?;
    let max = xs.max_keepdim(d)?;
    let diff = xs.broadcast_sub(&max)?;
    let sum_exp = diff.exp()?.sum_keepdim(d)?;
    let log_sm = diff.broadcast_sub(&sum_exp.log()?)?;
    Ok(log_sm)
}

pub fn silu(xs: &Tensor) -> Result<Tensor> {
    xs.silu()
}

pub fn swiglu(xs: &Tensor) -> Result<Tensor> {
    let xs = xs.chunk(2, D::Minus1)?;
    &xs[0].silu()? * &xs[1]
}

struct Sigmoid;

impl candle::CustomOp1 for Sigmoid {
    fn name(&self) -> &'static str {
        "sigmoid"
    }

    fn cpu_fwd(&self, storage: &CpuStorage, layout: &Layout) -> Result<(CpuStorage, Shape)> {
        use candle::backend::BackendStorage;

        fn fwd<T: num_traits::Float>(v: T) -> T {
            (v.neg().exp() + T::one()).recip()
        }

        // FIXME: using `candle::map_dtype` causes compilation errors.
        let storage = match storage {
            CpuStorage::BF16(slice) => {
                CpuStorage::BF16(candle::cpu_backend::unary_map(slice, layout, fwd))
            }
            CpuStorage::F16(slice) => {
                CpuStorage::F16(candle::cpu_backend::unary_map(slice, layout, fwd))
            }
            CpuStorage::F32(slice) => {
                CpuStorage::F32(candle::cpu_backend::unary_map(slice, layout, fwd))
            }
            CpuStorage::F64(slice) => {
                CpuStorage::F64(candle::cpu_backend::unary_map(slice, layout, fwd))
            }
            _ => Err(candle::Error::UnsupportedDTypeForOp(
                storage.dtype(),
                self.name(),
            ))?,
        };
        Ok((storage, layout.shape().clone()))
    }

    #[cfg(feature = "cuda")]
    fn cuda_fwd(
        &self,
        storage: &candle::CudaStorage,
        layout: &Layout,
    ) -> Result<(candle::CudaStorage, Shape)> {
        use candle::backend::BackendStorage;
        use candle::cuda_backend::cudarc::driver::{
            CudaSlice, DeviceRepr, LaunchAsync, LaunchConfig, ValidAsZeroBits,
        };
        use candle::cuda_backend::SlicePtrOrNull;
        use candle::cuda_backend::{kernel_name, kernels, Map1, WrapErr};
        use candle::{CudaDevice, WithDType};

        struct S;
        impl Map1 for S {
            fn f<T: DeviceRepr + WithDType + ValidAsZeroBits>(
                &self,
                src: &CudaSlice<T>,
                dev: &CudaDevice,
                layout: &Layout,
            ) -> Result<CudaSlice<T>> {
                let shape = layout.shape();
                let dims = shape.dims();
                let el_count = shape.elem_count();
                let cfg = LaunchConfig::for_num_elems(el_count as u32);
                let ds = SlicePtrOrNull::params_from_layout(dev, layout)?;
                let src = &src.slice(layout.start_offset()..);
                let func = dev.get_or_load_func(&kernel_name::<T>("usigmoid"), kernels::UNARY)?;
                // SAFETY: Set later by running the kernel.
                let out = unsafe { dev.alloc::<T>(el_count) }.w()?;

                let params = (el_count, dims.len(), &ds, src, &out);
                // SAFETY: ffi.
                unsafe { func.launch(cfg, params) }.w()?;
                Ok(out)
            }
        }

        let dev = storage.device();
        let slice = S.map(&storage.slice, dev, layout)?;
        let dst = candle::CudaStorage {
            slice,
            device: dev.clone(),
        };
        Ok((dst, layout.shape().clone()))
    }

    #[cfg(feature = "metal")]
    fn metal_fwd(
        &self,
        storage: &candle::MetalStorage,
        layout: &Layout,
    ) -> Result<(candle::MetalStorage, Shape)> {
        use candle::backend::BackendStorage;
        use candle::MetalError;
        let device = storage.device();
        let dtype = storage.dtype();
        let shape = layout.shape();
        let el_count = shape.elem_count();
        let buffer = device.new_buffer(el_count, dtype, "sigmoid")?;
        let command_buffer = device.command_buffer()?;
        command_buffer.set_label("sigmoid");
        let src = candle_metal_kernels::BufferOffset {
            buffer: storage.buffer(),
            offset_in_bytes: layout.start_offset() * storage.dtype().size_in_bytes(),
        };

        match (el_count % 2, dtype, layout.is_contiguous()) {
            (0, DType::BF16 | DType::F16, true) => {
                use candle_metal_kernels::unary::contiguous_tiled;
                let kernel_name = match dtype {
                    DType::F16 => contiguous_tiled::sigmoid::HALF,
                    DType::F32 => contiguous_tiled::sigmoid::FLOAT,
                    DType::BF16 => contiguous_tiled::sigmoid::BFLOAT,
                    dtype => {
                        candle::bail!(
                            "Metal contiguous_tiled unary sigmoid {dtype:?} not implemented"
                        )
                    }
                };
                candle_metal_kernels::call_unary_contiguous_tiled(
                    device.metal_device(),
                    &command_buffer,
                    device.kernels(),
                    kernel_name,
                    el_count,
                    src,
                    &buffer,
                )
                .map_err(MetalError::from)?;
            }
            (_, _, true) => {
                use candle_metal_kernels::unary::contiguous;
                let kernel_name = match dtype {
                    DType::F16 => contiguous::sigmoid::HALF,
                    DType::F32 => contiguous::sigmoid::FLOAT,
                    DType::BF16 => contiguous::sigmoid::BFLOAT,
                    dtype => {
                        candle::bail!("Metal contiguous unary sigmoid {dtype:?} not implemented")
                    }
                };
                candle_metal_kernels::call_unary_contiguous(
                    device.metal_device(),
                    &command_buffer,
                    device.kernels(),
                    kernel_name,
                    el_count,
                    src,
                    &buffer,
                )
                .map_err(MetalError::from)?;
            }
            (_, _, false) => {
                use candle_metal_kernels::unary::strided;
                let kernel_name = match dtype {
                    DType::F16 => strided::sigmoid::HALF,
                    DType::F32 => strided::sigmoid::FLOAT,
                    DType::BF16 => strided::sigmoid::BFLOAT,
                    dtype => {
                        candle::bail!("Metal strided unary sigmoid {dtype:?} not implemented")
                    }
                };
                let dst = candle_metal_kernels::BufferOffset::zero_offset(&buffer);
                candle_metal_kernels::call_unary_strided(
                    device.metal_device(),
                    &command_buffer,
                    device.kernels(),
                    kernel_name,
                    layout.dims(),
                    src,
                    layout.stride(),
                    dst,
                )
                .map_err(MetalError::from)?;
            }
        }

        let new_storage = candle::MetalStorage::new(buffer, device.clone(), el_count, dtype);
        Ok((new_storage, layout.shape().clone()))
    }

    fn bwd(&self, _arg: &Tensor, res: &Tensor, grad_res: &Tensor) -> Result<Option<Tensor>> {
        // d/dx sigmoid(x) = (1 - sigmoid(x)) * sigmoid(x)
        let d_dx_sigmoid = res.ones_like()?.sub(res)?.mul(res)?;
        Ok(Some(grad_res.mul(&d_dx_sigmoid)?))
    }
}

pub fn sigmoid(xs: &Tensor) -> Result<Tensor> {
    xs.apply_op1(Sigmoid)
}

pub fn hard_sigmoid(xs: &Tensor) -> Result<Tensor> {
    // TODO: Should we have a specialized op for this?
    ((xs + 3.0)? / 6.0)?.clamp(0f32, 1f32)
}

pub fn leaky_relu(xs: &Tensor, negative_slope: f64) -> Result<Tensor> {
    let zeros = xs.zeros_like()?;
    xs.maximum(&zeros)? + xs.minimum(&zeros)? * negative_slope
}

pub fn dropout(xs: &Tensor, drop_p: f32) -> Result<Tensor> {
    // This implementation is inefficient as it stores the full mask for the backward pass.
    // Instead we could just store the seed and have a specialized kernel that would both
    // generate the random mask and apply it.
    // Another easier optimization would be to be able to generate boolean mask using just a bit of
    // entropy per element rather than generating a full float per element.
    if !(0. ..1.).contains(&drop_p) {
        candle::bail!("dropout probability has to be in [0, 1), got {drop_p}")
    }
    let rand = Tensor::rand(0f32, 1f32, xs.shape(), xs.device())?;
    let scale = 1.0 / (1.0 - drop_p as f64);
    let drop_p = Tensor::new(drop_p, xs.device())?.broadcast_as(xs.shape())?;
    let mask = (rand.ge(&drop_p)?.to_dtype(xs.dtype())? * scale)?;
    xs * mask
}

#[derive(Clone, Debug)]
pub struct Dropout {
    drop_p: f32,
}

impl Dropout {
    pub fn new(drop_p: f32) -> Dropout {
        Self { drop_p }
    }

    pub fn forward(&self, xs: &Tensor, train: bool) -> Result<Tensor> {
        if train {
            dropout(xs, self.drop_p)
        } else {
            Ok(xs.clone())
        }
    }
}

impl candle::ModuleT for Dropout {
    fn forward_t(&self, xs: &Tensor, train: bool) -> Result<Tensor> {
        self.forward(xs, train)
    }
}

struct SoftmaxLastDim;

impl candle::CustomOp1 for SoftmaxLastDim {
    fn name(&self) -> &'static str {
        "softmax-last-dim"
    }

    fn cpu_fwd(&self, storage: &CpuStorage, layout: &Layout) -> Result<(CpuStorage, Shape)> {
        fn softmax<T: candle::WithDType + num_traits::Float>(
            src: &[T],
            layout: &Layout,
        ) -> Result<(CpuStorage, Shape)> {
            let src = match layout.contiguous_offsets() {
                None => candle::bail!("input has to be contiguous"),
                Some((o1, o2)) => &src[o1..o2],
            };
            let el_count = layout.shape().elem_count();
            let dims = layout.shape().dims();
            let dim_m1 = dims[dims.len() - 1];
            let mut dst = vec![T::zero(); el_count];
            src.par_chunks(dim_m1)
                .zip(dst.par_chunks_mut(dim_m1))
                .for_each(|(src, dst)| {
                    let mut max = T::neg_infinity();
                    unsafe { T::vec_reduce_max(src.as_ptr(), &mut max, dim_m1) };
                    for (s, d) in src.iter().zip(dst.iter_mut()) {
                        *d = (*s - max).exp();
                    }
                    let mut sum_exp = T::zero();
                    unsafe { T::vec_reduce_sum(dst.as_ptr(), &mut sum_exp, dim_m1) };
                    for d in dst.iter_mut() {
                        *d /= sum_exp
                    }
                });
            let storage = candle::WithDType::to_cpu_storage_owned(dst);
            Ok((storage, Shape::from_dims(dims)))
        }

        match storage {
            CpuStorage::BF16(slice) => softmax::<half::bf16>(slice, layout),
            CpuStorage::F16(slice) => softmax::<half::f16>(slice, layout),
            CpuStorage::F32(slice) => softmax::<f32>(slice, layout),
            CpuStorage::F64(slice) => softmax::<f64>(slice, layout),
            _ => candle::bail!("unsupported dtype for softmax {:?}", storage),
        }
    }

    #[cfg(feature = "cuda")]
    fn cuda_fwd(
        &self,
        storage: &candle::CudaStorage,
        layout: &Layout,
    ) -> Result<(candle::CudaStorage, Shape)> {
        use candle::cuda_backend::cudarc::driver::{
            CudaSlice, DeviceRepr, LaunchAsync, LaunchConfig,
        };
        use candle::cuda_backend::{kernel_name, kernels, Map1, WrapErr};
        use candle::{CudaDevice, WithDType};

        struct S;
        impl Map1 for S {
            fn f<T: DeviceRepr + WithDType>(
                &self,
                src: &CudaSlice<T>,
                dev: &CudaDevice,
                layout: &Layout,
            ) -> Result<CudaSlice<T>> {
                let src = match layout.contiguous_offsets() {
                    None => candle::bail!("input has to be contiguous"),
                    Some((o1, o2)) => src.slice(o1..o2),
                };
                let el = layout.shape().elem_count();
                let dims = layout.shape().dims();
                let dim_m1 = dims[dims.len() - 1];
                let (n_rows, n_cols) = (el / dim_m1, dim_m1);

                let cfg = LaunchConfig {
                    grid_dim: (n_rows as u32, 1, 1),
                    block_dim: (1, 32, 1),
                    shared_mem_bytes: 0,
                };
                let func = dev.get_or_load_func(&kernel_name::<T>("softmax"), kernels::REDUCE)?;
                // SAFETY: Set later by running the kernel.
                let dst = unsafe { dev.alloc::<T>(el) }.w()?;
                let params = (&src, &dst, n_cols as i32);
                // SAFETY: ffi.
                unsafe { func.launch(cfg, params) }.w()?;
                Ok(dst)
            }
        }

        use candle::backend::BackendStorage;
        let dev = storage.device();
        let slice = S.map(&storage.slice, dev, layout)?;
        let dst = candle::cuda_backend::CudaStorage {
            slice,
            device: dev.clone(),
        };
        Ok((dst, layout.shape().clone()))
    }

    #[cfg(feature = "metal")]
    fn metal_fwd(
        &self,
        storage: &candle::MetalStorage,
        layout: &Layout,
    ) -> Result<(candle::MetalStorage, Shape)> {
        use candle::backend::BackendStorage;
        let device = storage.device();
        let command_buffer = device.command_buffer()?;
        let kernels = device.kernels();
        let name = match storage.dtype() {
            DType::F32 => "softmax_f32",
            DType::F16 => "softmax_f16",
            DType::BF16 => "softmax_bf16",
            dtype => candle::bail!("softmax-last-dim is not implemented for {dtype:?}"),
        };

        let n = layout.stride().len();
        if !(layout.is_contiguous() && layout.stride()[n - 1] == 1) {
            candle::bail!("Non contiguous softmax-last-dim is not implemented");
        }

        let last_dim = layout.dims()[layout.shape().rank() - 1];
        let elem_count = layout.shape().elem_count();
        let output = device.new_buffer(elem_count, storage.dtype(), "softmax")?;
        candle_metal_kernels::call_last_softmax(
            device.metal_device(),
            &command_buffer,
            kernels,
            name,
            elem_count,
            last_dim,
            storage.buffer(),
            layout.start_offset() * storage.dtype().size_in_bytes(),
            &output,
        )
        .map_err(candle::Error::wrap)?;
        let newstorage =
            candle::MetalStorage::new(output, device.clone(), elem_count, storage.dtype());
        Ok((newstorage, layout.shape().clone()))
    }
}

pub fn softmax_last_dim(xs: &Tensor) -> Result<Tensor> {
    xs.apply_op1_no_bwd(&SoftmaxLastDim)
}

#[derive(Debug, Clone)]
struct RmsNorm {
    eps: f32,
}

impl candle::CustomOp2 for RmsNorm {
    fn name(&self) -> &'static str {
        "rms-norm"
    }

    fn cpu_fwd(
        &self,
        s1: &CpuStorage,
        l1: &Layout,
        s2: &CpuStorage,
        l2: &Layout,
    ) -> Result<(CpuStorage, Shape)> {
        use candle::backend::BackendStorage;

        let eps = self.eps;
        fn inner<
            T: candle::WithDType
                + num_traits::Float
                + num_traits::AsPrimitive<f32>
                + num_traits::FromPrimitive,
        >(
            src: &[T],
            layout: &Layout,
            alpha: &[T],
            alpha_layout: &Layout,
            eps: f32,
        ) -> Result<(CpuStorage, Shape)> {
            let src = match layout.contiguous_offsets() {
                None => candle::bail!("input has to be contiguous"),
                Some((o1, o2)) => &src[o1..o2],
            };
            let alpha = match alpha_layout.contiguous_offsets() {
                None => candle::bail!("alpha has to be contiguous"),
                Some((o1, o2)) => &alpha[o1..o2],
            };
            let el_count = layout.shape().elem_count();
            let dims = layout.shape().dims();
            let dim_m1 = dims[dims.len() - 1];
            let mut dst = vec![T::zero(); el_count];
            src.par_chunks(dim_m1)
                .zip(dst.par_chunks_mut(dim_m1))
                .for_each(|(src, dst)| {
                    let sum2 = src
                        .iter()
                        .map(|&v| {
                            let v = v.as_();
                            v * v
                        })
                        .sum::<f32>();
                    let m = (sum2 / dim_m1 as f32 + eps).sqrt();
                    let m = T::from_f32(m).unwrap_or_else(T::nan);
                    for ((d, s), alpha) in dst.iter_mut().zip(src.iter()).zip(alpha) {
                        *d = *s / m * *alpha
                    }
                });
            let storage = candle::WithDType::to_cpu_storage_owned(dst);
            Ok((storage, Shape::from_dims(dims)))
        }

        use CpuStorage as C;
        match (s1, s2) {
            (C::BF16(s1), C::BF16(s2)) => inner::<half::bf16>(s1, l1, s2, l2, eps),
            (C::F16(s1), C::F16(s2)) => inner::<half::f16>(s1, l1, s2, l2, eps),
            (C::F32(s1), C::F32(s2)) => inner::<f32>(s1, l1, s2, l2, eps),
            _ => candle::bail!("unsupported dtype for rmsnorm {:?}", s1.dtype()),
        }
    }

    #[cfg(feature = "cuda")]
    fn cuda_fwd(
        &self,
        s1: &candle::CudaStorage,
        l1: &Layout,
        s2: &candle::CudaStorage,
        l2: &Layout,
    ) -> Result<(candle::CudaStorage, Shape)> {
        use candle::cuda_backend::cudarc::driver::{
            CudaSlice, DeviceRepr, LaunchAsync, LaunchConfig,
        };
        use candle::cuda_backend::{kernel_name, kernels, Map2, WrapErr};
        use candle::{CudaDevice, WithDType};

        struct S {
            eps: f32,
        }
        impl Map2 for S {
            fn f<T: DeviceRepr + WithDType>(
                &self,
                src: &CudaSlice<T>,
                layout: &Layout,
                alpha: &CudaSlice<T>,
                alpha_layout: &Layout,
                dev: &CudaDevice,
            ) -> Result<CudaSlice<T>> {
                let src = match layout.contiguous_offsets() {
                    None => candle::bail!("input has to be contiguous"),
                    Some((o1, o2)) => src.slice(o1..o2),
                };
                let alpha = match alpha_layout.contiguous_offsets() {
                    None => candle::bail!("alpha has to be contiguous"),
                    Some((o1, o2)) => alpha.slice(o1..o2),
                };
                let el = layout.shape().elem_count();
                let dims = layout.shape().dims();
                let dim_m1 = dims[dims.len() - 1];
                let (n_rows, n_cols) = (el / dim_m1, dim_m1);

                let block_size = if n_cols < 1024 { 32 } else { 1024 };
                let cfg = LaunchConfig {
                    grid_dim: (n_rows as u32, 1, 1),
                    block_dim: (block_size, 1, 1),
                    shared_mem_bytes: 0,
                };
                let func = dev.get_or_load_func(&kernel_name::<T>("rmsnorm"), kernels::REDUCE)?;
                // SAFETY: Set later by running the kernel.
                let dst = unsafe { dev.alloc::<T>(el) }.w()?;
                let params = (
                    &src,
                    &dst,
                    &alpha,
                    n_cols as i32,
                    block_size as i32,
                    self.eps,
                );
                // SAFETY: ffi.
                unsafe { func.launch(cfg, params) }.w()?;
                Ok(dst)
            }
        }

        use candle::backend::BackendStorage;
        let dev = s1.device();
        let slice = S { eps: self.eps }.map(&s1.slice, l1, &s2.slice, l2, dev)?;
        let dst = candle::cuda_backend::CudaStorage {
            slice,
            device: dev.clone(),
        };
        Ok((dst, l1.shape().clone()))
    }

    #[cfg(feature = "metal")]
    fn metal_fwd(
        &self,
        s1: &candle::MetalStorage,
        l1: &Layout,
        s2: &candle::MetalStorage,
        l2: &Layout,
    ) -> Result<(candle::MetalStorage, Shape)> {
        use candle::backend::BackendStorage;
        let device = s1.device();
        let command_buffer = device.command_buffer()?;
        let kernels = device.kernels();
        let name = match (s1.dtype(), s2.dtype()) {
            (DType::F32, DType::F32) => "rmsnorm_f32",
            (DType::F16, DType::F16) => "rmsnorm_f16",
            (DType::BF16, DType::BF16) => "rmsnorm_bf16",
            (dt1, dt2) => candle::bail!("rmsnorm is not implemented for {dt1:?} {dt2:?}"),
        };

        if !(l1.is_contiguous() && l2.is_contiguous()) {
            candle::bail!("Non contiguous rmsnorm is not implemented");
        }

        let last_dim = l1.dims()[l1.shape().rank() - 1];
        let elem_count = l1.shape().elem_count();
        let output = device.new_buffer(elem_count, s1.dtype(), "rmsnorm")?;
        candle_metal_kernels::call_rms_norm(
            device.metal_device(),
            &command_buffer,
            kernels,
            name,
            elem_count,
            last_dim,
            self.eps,
            s1.buffer(),
            l1.start_offset() * s1.dtype().size_in_bytes(),
            s2.buffer(),
            l2.start_offset() * s2.dtype().size_in_bytes(),
            &output,
        )
        .map_err(candle::Error::wrap)?;
        let newstorage = candle::MetalStorage::new(output, device.clone(), elem_count, s1.dtype());
        Ok((newstorage, l1.shape().clone()))
    }
}

pub fn rms_norm_slow(x: &Tensor, alpha: &Tensor, eps: f32) -> Result<Tensor> {
    let x_dtype = x.dtype();
    let internal_dtype = match x_dtype {
        DType::F16 | DType::BF16 => DType::F32,
        d => d,
    };
    let hidden_size = x.dim(D::Minus1)?;
    let x = x.to_dtype(internal_dtype)?;
    let norm_x = (x.sqr()?.sum_keepdim(D::Minus1)? / hidden_size as f64)?;
    let x_normed = x.broadcast_div(&(norm_x + eps as f64)?.sqrt()?)?;
    x_normed.to_dtype(x_dtype)?.broadcast_mul(alpha)
}

pub fn rms_norm(xs: &Tensor, alpha: &Tensor, eps: f32) -> Result<Tensor> {
    let hidden_size_xs = xs.dim(D::Minus1)?;
    let hidden_size_alpha = alpha.dims1()?;
    if hidden_size_xs != hidden_size_alpha {
        candle::bail!(
            "shape mismatch in rms-norm {:?} {:?}",
            xs.shape(),
            alpha.shape()
        )
    }
    xs.apply_op2_no_bwd(alpha, &RmsNorm { eps })
}

#[derive(Debug, Clone)]
struct LayerNorm {
    eps: f32,
}

impl candle::CustomOp3 for LayerNorm {
    fn name(&self) -> &'static str {
        "layer-norm"
    }

    fn cpu_fwd(
        &self,
        s1: &CpuStorage,
        l1: &Layout,
        s2: &CpuStorage,
        l2: &Layout,
        s3: &CpuStorage,
        l3: &Layout,
    ) -> Result<(CpuStorage, Shape)> {
        use candle::backend::BackendStorage;

        let eps = self.eps;
        fn inner<
            T: candle::WithDType
                + num_traits::Float
                + num_traits::AsPrimitive<f32>
                + num_traits::FromPrimitive,
        >(
            src: &[T],
            layout: &Layout,
            alpha: &[T],
            alpha_layout: &Layout,
            beta: &[T],
            beta_layout: &Layout,
            eps: f32,
        ) -> Result<(CpuStorage, Shape)> {
            let src = match layout.contiguous_offsets() {
                None => candle::bail!("input has to be contiguous"),
                Some((o1, o2)) => &src[o1..o2],
            };
            let alpha = match alpha_layout.contiguous_offsets() {
                None => candle::bail!("alpha has to be contiguous"),
                Some((o1, o2)) => &alpha[o1..o2],
            };
            let beta = match beta_layout.contiguous_offsets() {
                None => candle::bail!("beta has to be contiguous"),
                Some((o1, o2)) => &beta[o1..o2],
            };
            let el_count = layout.shape().elem_count();
            let dims = layout.shape().dims();
            let dim_m1 = dims[dims.len() - 1];
            let mut dst = vec![T::zero(); el_count];
            src.par_chunks(dim_m1)
                .zip(dst.par_chunks_mut(dim_m1))
                .for_each(|(src, dst)| {
                    let mut sum = 0f32;
                    let mut sum2 = 0f32;
                    for v in src {
                        let v = v.as_();
                        sum += v;
                        sum2 += v * v;
                    }
                    let mean = sum / dim_m1 as f32;
                    let var = sum2 / dim_m1 as f32 - mean * mean;
                    let inv_std = (var + eps).sqrt().recip();
                    for ((d, s), (alpha, beta)) in
                        dst.iter_mut().zip(src.iter()).zip(alpha.iter().zip(beta))
                    {
                        let alpha = alpha.as_();
                        let beta = beta.as_();
                        let d_ = (s.as_() - mean) * inv_std * alpha + beta;
                        *d = T::from_f32(d_).unwrap_or_else(T::nan);
                    }
                });
            let storage = candle::WithDType::to_cpu_storage_owned(dst);
            Ok((storage, Shape::from_dims(dims)))
        }

        use CpuStorage as C;
        match (s1, s2, s3) {
            (C::BF16(s1), C::BF16(s2), C::BF16(s3)) => {
                inner::<half::bf16>(s1, l1, s2, l2, s3, l3, eps)
            }
            (C::F16(s1), C::F16(s2), C::F16(s3)) => inner::<half::f16>(s1, l1, s2, l2, s3, l3, eps),
            (C::F32(s1), C::F32(s2), C::F32(s3)) => inner::<f32>(s1, l1, s2, l2, s3, l3, eps),
            _ => candle::bail!("unsupported dtype for rmsnorm {:?}", s1.dtype()),
        }
    }

    #[cfg(feature = "cuda")]
    fn cuda_fwd(
        &self,
        s1: &candle::CudaStorage,
        l1: &Layout,
        s2: &candle::CudaStorage,
        l2: &Layout,
        s3: &candle::CudaStorage,
        l3: &Layout,
    ) -> Result<(candle::CudaStorage, Shape)> {
        use candle::cuda_backend::cudarc::driver::{
            CudaSlice, DeviceRepr, LaunchAsync, LaunchConfig,
        };
        use candle::cuda_backend::{kernel_name, kernels, Map3, WrapErr};
        use candle::{CudaDevice, WithDType};

        struct S {
            eps: f32,
        }
        impl Map3 for S {
            fn f<T: DeviceRepr + WithDType>(
                &self,
                src: &CudaSlice<T>,
                layout: &Layout,
                alpha: &CudaSlice<T>,
                alpha_layout: &Layout,
                beta: &CudaSlice<T>,
                beta_layout: &Layout,
                dev: &CudaDevice,
            ) -> Result<CudaSlice<T>> {
                let src = match layout.contiguous_offsets() {
                    None => candle::bail!("input has to be contiguous"),
                    Some((o1, o2)) => src.slice(o1..o2),
                };
                let alpha = match alpha_layout.contiguous_offsets() {
                    None => candle::bail!("alpha has to be contiguous"),
                    Some((o1, o2)) => alpha.slice(o1..o2),
                };
                let beta = match beta_layout.contiguous_offsets() {
                    None => candle::bail!("beta has to be contiguous"),
                    Some((o1, o2)) => beta.slice(o1..o2),
                };
                let el = layout.shape().elem_count();
                let dims = layout.shape().dims();
                let dim_m1 = dims[dims.len() - 1];
                let (n_rows, n_cols) = (el / dim_m1, dim_m1);

                let block_size = if n_cols < 1024 { 32 } else { 1024 };
                let cfg = LaunchConfig {
                    grid_dim: (n_rows as u32, 1, 1),
                    block_dim: (block_size, 1, 1),
                    shared_mem_bytes: 0,
                };
                let func = dev.get_or_load_func(&kernel_name::<T>("layernorm"), kernels::REDUCE)?;
                // SAFETY: Set later by running the kernel.
                let dst = unsafe { dev.alloc::<T>(el) }.w()?;
                let params = (
                    &src,
                    &dst,
                    &alpha,
                    &beta,
                    n_cols as i32,
                    block_size as i32,
                    self.eps,
                );
                // SAFETY: ffi.
                unsafe { func.launch(cfg, params) }.w()?;
                Ok(dst)
            }
        }

        use candle::backend::BackendStorage;
        let dev = s1.device();
        let slice = S { eps: self.eps }.map(&s1.slice, l1, &s2.slice, l2, &s3.slice, l3, dev)?;
        let dst = candle::cuda_backend::CudaStorage {
            slice,
            device: dev.clone(),
        };
        Ok((dst, l1.shape().clone()))
    }

    #[cfg(feature = "metal")]
    fn metal_fwd(
        &self,
        s1: &candle::MetalStorage,
        l1: &Layout,
        s2: &candle::MetalStorage,
        l2: &Layout,
        s3: &candle::MetalStorage,
        l3: &Layout,
    ) -> Result<(candle::MetalStorage, Shape)> {
        use candle::backend::BackendStorage;
        let device = s1.device();
        let command_buffer = device.command_buffer()?;
        let kernels = device.kernels();
        let name = match (s1.dtype(), s2.dtype(), s3.dtype()) {
            (DType::F32, DType::F32, DType::F32) => "layernorm_f32",
            (DType::F16, DType::F16, DType::F16) => "layernorm_f16",
            (DType::BF16, DType::BF16, DType::BF16) => "layernorm_bf16",
            (dt1, dt2, dt3) => {
                candle::bail!("layernorm is not implemented for {dt1:?} {dt2:?} {dt3:?}")
            }
        };

        if !(l1.is_contiguous() && l2.is_contiguous() && l3.is_contiguous()) {
            candle::bail!("Non contiguous layernorm is not implemented");
        }

        let last_dim = l1.dims()[l1.shape().rank() - 1];
        let elem_count = l1.shape().elem_count();
        let output = device.new_buffer(elem_count, s1.dtype(), "layernorm")?;
        candle_metal_kernels::call_layer_norm(
            device.metal_device(),
            &command_buffer,
            kernels,
            name,
            elem_count,
            last_dim,
            self.eps,
            s1.buffer(),
            l1.start_offset() * s1.dtype().size_in_bytes(),
            s2.buffer(),
            l2.start_offset() * s2.dtype().size_in_bytes(),
            s3.buffer(),
            l3.start_offset() * s3.dtype().size_in_bytes(),
            &output,
        )
        .map_err(candle::Error::wrap)?;
        let newstorage = candle::MetalStorage::new(output, device.clone(), elem_count, s1.dtype());
        Ok((newstorage, l1.shape().clone()))
    }
}

pub fn layer_norm_slow(x: &Tensor, alpha: &Tensor, beta: &Tensor, eps: f32) -> Result<Tensor> {
    let x_dtype = x.dtype();
    let internal_dtype = match x_dtype {
        DType::F16 | DType::BF16 => DType::F32,
        d => d,
    };
    let hidden_size = x.dim(D::Minus1)?;
    let x = x.to_dtype(internal_dtype)?;
    let x = {
        let mean_x = (x.sum_keepdim(D::Minus1)? / hidden_size as f64)?;
        x.broadcast_sub(&mean_x)?
    };
    let norm_x = (x.sqr()?.sum_keepdim(D::Minus1)? / hidden_size as f64)?;
    let x_normed = x.broadcast_div(&(norm_x + eps as f64)?.sqrt()?)?;
    x_normed
        .to_dtype(x_dtype)?
        .broadcast_mul(alpha)?
        .broadcast_add(beta)
}

pub fn layer_norm(xs: &Tensor, alpha: &Tensor, beta: &Tensor, eps: f32) -> Result<Tensor> {
    let hidden_size_xs = xs.dim(D::Minus1)?;
    let hidden_size_alpha = alpha.dims1()?;
    let hidden_size_beta = beta.dims1()?;
    if hidden_size_xs != hidden_size_alpha || hidden_size_xs != hidden_size_beta {
        candle::bail!(
            "shape mismatch in layer-norm src: {:?} alpha: {:?} beta: {:?}",
            xs.shape(),
            alpha.shape(),
            beta.shape()
        )
    }
    xs.apply_op3_no_bwd(alpha, beta, &LayerNorm { eps })
}

// https://pytorch.org/docs/stable/generated/torch.nn.PixelShuffle.html
pub fn pixel_shuffle(xs: &Tensor, upscale_factor: usize) -> Result<Tensor> {
    let (b_size, c, h, w) = xs.dims4()?;
    let out_c = c / upscale_factor / upscale_factor;
    xs.reshape((b_size, out_c, upscale_factor, upscale_factor, h, w))?
        .permute((0, 1, 4, 2, 5, 3))?
        .reshape((b_size, out_c, h * upscale_factor, w * upscale_factor))
}

pub fn pixel_unshuffle(xs: &Tensor, downscale_factor: usize) -> Result<Tensor> {
    let (b_size, c, h, w) = xs.dims4()?;
    let out_c = c * downscale_factor * downscale_factor;
    xs.reshape((
        b_size,
        c,
        h / downscale_factor,
        downscale_factor,
        w / downscale_factor,
        downscale_factor,
    ))?
    .permute((0, 1, 3, 5, 2, 4))?
    .reshape((b_size, out_c, h / downscale_factor, w / downscale_factor))
}

// https://pytorch.org/docs/stable/generated/torch.nn.ReplicationPad2d.html
pub fn replication_pad2d(xs: &Tensor, pad: usize) -> Result<Tensor> {
    match pad {
        0 => Ok(xs.clone()),
        1 => {
            let (_b_size, _c, h, w) = xs.dims4()?;
            let (first, last) = (xs.narrow(3, 0, 1)?, xs.narrow(3, w - 1, 1)?);
            let xs = Tensor::cat(&[&first, xs, &last], 3)?;
            let (first, last) = (xs.narrow(2, 0, 1)?, xs.narrow(2, h - 1, 1)?);
            Tensor::cat(&[&first, &xs, &last], 2)
        }
        n => candle::bail!("replication-pad with a size of {n} is not supported"),
    }
}

#[cfg(feature = "cuda")]
pub fn kvconcat(ltensor: &Tensor, rtensor: &Tensor, concat_dim: usize) -> Result<Tensor> {
    if !ltensor.device().is_cuda() {
        return Tensor::cat(&[ltensor, &rtensor], concat_dim as usize)?.contiguous();
    }
    use candle::cuda_backend::KVConcat;
    let op = KVConcat { concat_dim };
    //inputs for kvconcat must be contiguous tensors
    if ltensor.is_contiguous() && rtensor.is_contiguous() {
        ltensor.apply_op2(&rtensor, op)
    } else if ltensor.is_contiguous() {
        ltensor.apply_op2(&rtensor.contiguous()?, op)
    } else if rtensor.is_contiguous() {
        let ltensor = ltensor.contiguous()?;
        ltensor.apply_op2(&rtensor, op)
    } else {
        let ltensor = ltensor.contiguous()?;
        let rtensor = rtensor.contiguous()?;
        ltensor.apply_op2(&rtensor, op)
    }
}

#[cfg(not(feature = "cuda"))]
pub fn kvconcat(ltensor: &Tensor, rtensor: &Tensor, concat_dim: i32) -> Result<Tensor> {
    Tensor::cat(&[ltensor, rtensor], concat_dim as usize)?.contiguous()
}

#[derive(Clone, Debug)]
pub struct Identity;

impl Identity {
    pub fn new() -> Identity {
        Self
    }
}

impl Default for Identity {
    fn default() -> Self {
        Self
    }
}

impl Module for Identity {
    fn forward(&self, xs: &Tensor) -> Result<Tensor> {
        Ok(xs.clone())
    }
}

#[allow(dead_code)]
struct Sdpa {
    scale: f32,
    softcapping: f32,
}

impl candle::CustomOp3 for Sdpa {
    fn name(&self) -> &'static str {
<<<<<<< HEAD
        "sdpa"
=======
        "metal-sdpa"
>>>>>>> 06350c31
    }

    fn cpu_fwd(
        &self,
        _s1: &CpuStorage,
        _l1: &Layout,
        _s2: &CpuStorage,
        _l2: &Layout,
        _s3: &CpuStorage,
        _l3: &Layout,
    ) -> Result<(CpuStorage, Shape)> {
        candle::bail!("SDPA has no cpu impl")
    }

    #[cfg(feature = "metal")]
    fn metal_fwd(
        &self,
        q: &candle::MetalStorage,
        q_l: &Layout,
        k: &candle::MetalStorage,
        k_l: &Layout,
        v: &candle::MetalStorage,
        v_l: &Layout,
    ) -> Result<(candle::MetalStorage, Shape)> {
        use candle::backend::BackendStorage;
        use candle_metal_kernels::SdpaDType;

        let device = q.device();

<<<<<<< HEAD
        let out_dims = vec![q_l.dims()[0], q_l.dims()[1], q_l.dims()[2], v_l.dims()[3]];
=======
        let out_dims = vec![q_l.dim(0)?, q_l.dim(1)?, q_l.dim(2)?, v_l.dim(3)?];
>>>>>>> 06350c31
        let elem_count: usize = out_dims.iter().product();

        let output = device.new_buffer(elem_count, q.dtype(), "sdpa_o")?;

        // q,k must have matching emb dim
<<<<<<< HEAD
        if q_l.dims()[q_l.dims().len() - 1] != k_l.dims()[k_l.dims().len() - 1] {
=======
        if q_l.dim(D::Minus1)? != k_l.dim(D::Minus1)? {
>>>>>>> 06350c31
            candle::bail!("`q` and `k` last dims must match");
        }

        // k,v must have matching n kv heads
<<<<<<< HEAD
        if v_l.dims()[v_l.dims().len() - 3] != k_l.dims()[k_l.dims().len() - 3] {
=======
        if v_l.dim(D::Minus(3))? != k_l.dim(D::Minus(3))? {
>>>>>>> 06350c31
            candle::bail!("`k` and `v` head dims must match");
        }

        // n_heads % n_kv_heads == 0; n_heads >= 1, n_kv_heads >= 1.
<<<<<<< HEAD
        if q_l.dims()[q_l.dims().len() - 3] % k_l.dims()[k_l.dims().len() - 3] != 0 {
            candle::bail!("query `n_heads` must be a multiple of `n_kv_heads`");
        }

        let k_head = k_l.dims()[k_l.dims().len() - 1];
        let q_head = q_l.dims()[q_l.dims().len() - 1];
        let q_seq = q_l.dims()[2];
=======
        if q_l.dim(D::Minus(3))? % k_l.dim(D::Minus(3))? != 0 {
            candle::bail!("query `n_heads` must be a multiple of `n_kv_heads`");
        }

        let k_head = k_l.dim(D::Minus1)?;
        let q_head = q_l.dim(D::Minus1)?;
        let q_seq = q_l.dim(2)?;
>>>>>>> 06350c31

        let mut implementation_supports_use_case = q_head == k_head;
        let supported_head_dim =
            q_head == 32 || q_head == 64 || q_head == 96 || q_head == 128 || q_head == 256;

        const SDPA_FULL_THRESHOLD: usize = 2;

        let supports_sdpa_full =
            q_seq >= SDPA_FULL_THRESHOLD && supported_head_dim && q_head == k_head;
        let supports_sdpa_vector = q_seq == 1 && supported_head_dim;

        implementation_supports_use_case &= supports_sdpa_full || supports_sdpa_vector;

        if !supported_head_dim {
            candle::bail!(
                "Meta SDPA does not support q head dim {q_head}: q dims {:?}, k dims {:?}, v dims {:?}.",
                q_l.dims(),
                k_l.dims(),
                v_l.dims()
            );
        }
        if !implementation_supports_use_case {
            candle::bail!(
                "Meta SDPA does not support q dims {:?}, k dims {:?}, v dims {:?}.",
                q_l.dims(),
                k_l.dims(),
                v_l.dims()
            );
        }

        for t in [k.dtype(), v.dtype()] {
            if q.dtype() != t {
                candle::bail!("all q, k, v dtypes must match.");
            }
        }

        let itype = match q.dtype() {
            DType::BF16 => SdpaDType::BF16,
            DType::F16 => SdpaDType::F16,
            DType::F32 => SdpaDType::F32,
            other => candle::bail!("unsupported sdpa type {other:?}"),
        };

        let command_buffer = q.device().command_buffer()?;
        if supports_sdpa_vector {
            command_buffer.set_label("vector_attention");
            candle_metal_kernels::call_sdpa_vector(
                q.device().device(),
                &command_buffer,
                q.device().kernels(),
                q_l.start_offset(),
                q_l.dims(),
                q.buffer(),
                k_l.start_offset(),
                k_l.dims(),
                k_l.stride(),
                k.buffer(),
                v_l.start_offset(),
                v_l.stride(),
                v.buffer(),
                &output,
                self.scale,
                self.softcapping,
                itype,
            )
            .map_err(candle::Error::wrap)?;
        } else if supports_sdpa_full {
<<<<<<< HEAD
            if q_l.dims()[2] != k_l.dims()[2] {
=======
            if q_l.dim(2)? != k_l.dim(2)? {
>>>>>>> 06350c31
                candle::bail!(
                    "query and key sequence length must be equal if using full metal sdpa"
                )
            }

            command_buffer.set_label("full_attention");
            candle_metal_kernels::call_sdpa_full(
                q.device().device(),
                &command_buffer,
                q.device().kernels(),
                q_l.start_offset(),
                q_l.dims(),
                q.buffer(),
                k_l.start_offset(),
<<<<<<< HEAD
                k_l.dims(),
=======
>>>>>>> 06350c31
                k.buffer(),
                v_l.start_offset(),
                v.buffer(),
                &output,
                self.scale,
                self.softcapping,
                itype,
            )
            .map_err(candle::Error::wrap)?;
        } else {
            candle::bail!("must be vector or full sdpa kernel");
        }

        let newstorage = candle::MetalStorage::new(output, device.clone(), elem_count, q.dtype());
        Ok((newstorage, Shape::from_dims(&out_dims)))
    }
}

/// Scaled dot product attention with a fused kernel.
///
/// Computes softmax(qk^T*scale)v.
///
/// **Inputs shapes:**
/// - `q`: (bs, qhead, seq, hidden)
/// - `k`: (bs, kv_head, kv_seq, hidden)
/// - `k`: (bs, kv_head, kv_seq, v_hidden)
/// - `scale` is applied before softmax.
/// - If `softcapping` != 1.0:
///      - Computation is: softmax(tanh(qk^T*scale/cap)*cap)v
///
/// **Output shape:** (bs, qhead, seq, v_hidden)
///
/// **Supported head dims:** 32, 64, 96, 128, 256.
///
/// ## On Metal:
/// - If `seq` == 1:
///     - Use a vectorized kernel
///     - Supports `seq` != `kv_seq` (cross attn. support)
///     - Supports GQA when `qhead` is a multiple of `kv_head`
/// - Otherwise:
///     - Use an alternate kernel
///     - Requires `seq` == `kv_seq`
///     - GQA is not supported (requires `qhead` == `kv_head`)
pub fn sdpa(q: &Tensor, k: &Tensor, v: &Tensor, scale: f32, softcapping: f32) -> Result<Tensor> {
    q.apply_op3_no_bwd(k, v, &Sdpa { scale, softcapping })
}<|MERGE_RESOLUTION|>--- conflicted
+++ resolved
@@ -1003,11 +1003,7 @@
 
 impl candle::CustomOp3 for Sdpa {
     fn name(&self) -> &'static str {
-<<<<<<< HEAD
-        "sdpa"
-=======
         "metal-sdpa"
->>>>>>> 06350c31
     }
 
     fn cpu_fwd(
@@ -1037,43 +1033,22 @@
 
         let device = q.device();
 
-<<<<<<< HEAD
-        let out_dims = vec![q_l.dims()[0], q_l.dims()[1], q_l.dims()[2], v_l.dims()[3]];
-=======
         let out_dims = vec![q_l.dim(0)?, q_l.dim(1)?, q_l.dim(2)?, v_l.dim(3)?];
->>>>>>> 06350c31
         let elem_count: usize = out_dims.iter().product();
 
         let output = device.new_buffer(elem_count, q.dtype(), "sdpa_o")?;
 
         // q,k must have matching emb dim
-<<<<<<< HEAD
-        if q_l.dims()[q_l.dims().len() - 1] != k_l.dims()[k_l.dims().len() - 1] {
-=======
         if q_l.dim(D::Minus1)? != k_l.dim(D::Minus1)? {
->>>>>>> 06350c31
             candle::bail!("`q` and `k` last dims must match");
         }
 
         // k,v must have matching n kv heads
-<<<<<<< HEAD
-        if v_l.dims()[v_l.dims().len() - 3] != k_l.dims()[k_l.dims().len() - 3] {
-=======
         if v_l.dim(D::Minus(3))? != k_l.dim(D::Minus(3))? {
->>>>>>> 06350c31
             candle::bail!("`k` and `v` head dims must match");
         }
 
         // n_heads % n_kv_heads == 0; n_heads >= 1, n_kv_heads >= 1.
-<<<<<<< HEAD
-        if q_l.dims()[q_l.dims().len() - 3] % k_l.dims()[k_l.dims().len() - 3] != 0 {
-            candle::bail!("query `n_heads` must be a multiple of `n_kv_heads`");
-        }
-
-        let k_head = k_l.dims()[k_l.dims().len() - 1];
-        let q_head = q_l.dims()[q_l.dims().len() - 1];
-        let q_seq = q_l.dims()[2];
-=======
         if q_l.dim(D::Minus(3))? % k_l.dim(D::Minus(3))? != 0 {
             candle::bail!("query `n_heads` must be a multiple of `n_kv_heads`");
         }
@@ -1081,7 +1056,6 @@
         let k_head = k_l.dim(D::Minus1)?;
         let q_head = q_l.dim(D::Minus1)?;
         let q_seq = q_l.dim(2)?;
->>>>>>> 06350c31
 
         let mut implementation_supports_use_case = q_head == k_head;
         let supported_head_dim =
@@ -1149,11 +1123,7 @@
             )
             .map_err(candle::Error::wrap)?;
         } else if supports_sdpa_full {
-<<<<<<< HEAD
-            if q_l.dims()[2] != k_l.dims()[2] {
-=======
             if q_l.dim(2)? != k_l.dim(2)? {
->>>>>>> 06350c31
                 candle::bail!(
                     "query and key sequence length must be equal if using full metal sdpa"
                 )
@@ -1168,10 +1138,6 @@
                 q_l.dims(),
                 q.buffer(),
                 k_l.start_offset(),
-<<<<<<< HEAD
-                k_l.dims(),
-=======
->>>>>>> 06350c31
                 k.buffer(),
                 v_l.start_offset(),
                 v.buffer(),
