--- conflicted
+++ resolved
@@ -350,44 +350,6 @@
         self.alloc_impl(shape, dtype, Some(1))
     }
 
-    unsafe fn alloc_uninit(&self, shape: &Shape, dtype: DType) -> Result<Self::Storage> {
-        let elem_count = shape.elem_count();
-        let slice = match dtype {
-            DType::U8 => {
-                let data = self.alloc::<u8>(elem_count).w()?;
-                CudaStorageSlice::U8(data)
-            }
-            DType::U32 => {
-                let data = self.alloc::<u32>(elem_count).w()?;
-                CudaStorageSlice::U32(data)
-            }
-            DType::I64 => {
-                let data = self.alloc::<i64>(elem_count).w()?;
-                CudaStorageSlice::I64(data)
-            }
-            DType::BF16 => {
-                let data = self.alloc::<bf16>(elem_count).w()?;
-                CudaStorageSlice::BF16(data)
-            }
-            DType::F16 => {
-                let data = self.alloc::<f16>(elem_count).w()?;
-                CudaStorageSlice::F16(data)
-            }
-            DType::F32 => {
-                let data = self.alloc::<f32>(elem_count).w()?;
-                CudaStorageSlice::F32(data)
-            }
-            DType::F64 => {
-                let data = self.alloc::<f64>(elem_count).w()?;
-                CudaStorageSlice::F64(data)
-            }
-        };
-        Ok(CudaStorage {
-            slice,
-            device: self.clone(),
-        })
-    }
-
     fn storage_from_cpu_storage(&self, storage: &CpuStorage) -> Result<CudaStorage> {
         let slice = match storage {
             CpuStorage::U8(storage) => {
@@ -425,7 +387,6 @@
         })
     }
 
-<<<<<<< HEAD
     fn alloc_impl(
         &self,
         shape: &Shape,
@@ -466,37 +427,6 @@
                     let data = self.alloc::<f64>(elem_count).w()?;
                     CudaStorageSlice::F64(data)
                 }
-=======
-    fn storage_from_cpu_storage_owned(&self, storage: CpuStorage) -> Result<CudaStorage> {
-        let slice = match storage {
-            CpuStorage::U8(storage) => {
-                let data = self.htod_copy(storage).w()?;
-                CudaStorageSlice::U8(data)
-            }
-            CpuStorage::U32(storage) => {
-                let data = self.htod_copy(storage).w()?;
-                CudaStorageSlice::U32(data)
-            }
-            CpuStorage::I64(storage) => {
-                let data = self.htod_copy(storage).w()?;
-                CudaStorageSlice::I64(data)
-            }
-            CpuStorage::BF16(storage) => {
-                let data = self.htod_copy(storage).w()?;
-                CudaStorageSlice::BF16(data)
-            }
-            CpuStorage::F16(storage) => {
-                let data = self.htod_copy(storage).w()?;
-                CudaStorageSlice::F16(data)
-            }
-            CpuStorage::F32(storage) => {
-                let data = self.htod_copy(storage).w()?;
-                CudaStorageSlice::F32(data)
-            }
-            CpuStorage::F64(storage) => {
-                let data = self.htod_copy(storage).w()?;
-                CudaStorageSlice::F64(data)
->>>>>>> 5e70821d
             }
         };
         Ok(CudaStorage {
